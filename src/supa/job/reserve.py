--- conflicted
+++ resolved
@@ -168,7 +168,6 @@
             select(Reservation)
             # The other part
             .join(
-<<<<<<< HEAD
                 Schedule,
                 and_(Reservation.connection_id == Schedule.connection_id, Reservation.version == Schedule.version),
             )
@@ -181,15 +180,6 @@
                 ),
             )
             .filter(
-=======
-                CurrentReservation,
-                # Do they overlap?
-                and_(
-                    CurrentReservation.start_time < Reservation.end_time,
-                    CurrentReservation.end_time > Reservation.start_time,
-                ),
-            ).filter(
->>>>>>> dcb5a01d
                 # Only select active reservations
                 or_(
                     and_(
@@ -376,15 +366,9 @@
                     connection_id=reservation.connection_id,
                     bandwidth=reservation.p2p_criteria.bandwidth,
                     src_port_id=self.src_port_id,
-<<<<<<< HEAD
                     src_vlan=reservation.p2p_criteria.src_selected_vlan,
                     dst_port_id=self.dst_port_id,
                     dst_vlan=reservation.p2p_criteria.dst_selected_vlan,
-=======
-                    src_vlan=reservation.src_selected_vlan,  # type: ignore[arg-type]
-                    dst_port_id=self.dst_port_id,
-                    dst_vlan=reservation.dst_selected_vlan,  # type: ignore[arg-type]
->>>>>>> dcb5a01d
                 )
                 if len(reservation.schedules) == 1:  # new reservation
                     session.add(
@@ -560,8 +544,7 @@
                 rsm.reserve_commit_confirmed()
 
         stub = requester.get_stub()
-<<<<<<< HEAD
-        if type(request) == GenericConfirmedRequest:
+        if isinstance(request, GenericConfirmedRequest):
             from supa import scheduler
 
             if reschedule_auto_start:
@@ -574,9 +557,6 @@
             if schedule_auto_end:
                 self.log.info("Schedule auto end", job="AutoEndJob", end_time=new_end_time.isoformat())
                 scheduler.add_job(job := AutoEndJob(self.connection_id), trigger=job.trigger(), id=job.job_id)
-=======
-        if isinstance(request, GenericConfirmedRequest):
->>>>>>> dcb5a01d
             register_result(request, ResultType.ReserveCommitConfirmed)
             self.log.debug("Sending message", method="ReserveCommitConfirmed", request_message=request)
             stub.ReserveCommitConfirmed(request)
