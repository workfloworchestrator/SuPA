--- conflicted
+++ resolved
@@ -398,12 +398,5 @@
         from supa.db.session import db_session
 
         with db_session() as session:
-<<<<<<< HEAD
-            reservation = (
-                session.query(Reservation).filter(Reservation.connection_id == self.connection_id).one_or_none()
-            )
-            return DateTrigger(run_date=reservation.schedule.end_time)
-=======
-            reservation = session.query(Reservation).filter(Reservation.connection_id == self.connection_id).one()
-            return DateTrigger(run_date=reservation.end_time)
->>>>>>> dcb5a01d
+            reservation = session.query(Reservation).filter(Reservation.connection_id == self.connection_id).one()
+            return DateTrigger(run_date=reservation.end_time)