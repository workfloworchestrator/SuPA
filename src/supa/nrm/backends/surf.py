#  Copyright 2022 SURF.
#  Licensed under the Apache License, Version 2.0 (the "License");
#  you may not use this file except in compliance with the License.
#  You may obtain a copy of the License at
#
#        http://www.apache.org/licenses/LICENSE-2.0
#
#  Unless required by applicable law or agreed to in writing, software
#  distributed under the License is distributed on an "AS IS" BASIS,
#  WITHOUT WARRANTIES OR CONDITIONS OF ANY KIND, either express or implied.
#  See the License for the specific language governing permissions and
#  limitations under the License.
from time import sleep
from typing import Any, List
from uuid import UUID

from pydantic import BaseSettings
from requests import get, post
from requests.auth import HTTPBasicAuth
from requests.exceptions import ConnectionError, HTTPError
from structlog.stdlib import BoundLogger

from supa import get_project_root
from supa.connection.error import GenericRmError
from supa.job.shared import NsiException
from supa.nrm.backend import STP, BaseBackend


class BackendSettings(BaseSettings):
    """Backend settings with default values.

    See also: the ``src/supa/nrm/backends/surf.env`` file
    """

    host: str = "http://localhost"
    oauth2_active: bool = False
    oidc_url: str = ""
    oidc_user: str = ""
    oidc_password: str = ""
    create_workflow_name: str = ""
    terminate_workflow_name: str = ""
    customer_id: str = ""
    product_id: str = ""


backend_settings = BackendSettings(_env_file=get_project_root() / "src" / "supa" / "nrm" / "backends" / "surf.env")


class Backend(BaseBackend):
    """SURF backend interface to workflow orchestrator."""

    #
    # def __init__(self) -> None:
    #     """Add my backend name to the logger."""
    #     super(Backend, self).__init__()
    #     self.log: BoundLogger = self.log.bind(backend="surf")

    def _retrieve_access_token(self) -> str:
        access_token = ""  # noqa: S105
        if backend_settings.oauth2_active:
            self.log.info("retrieve access_token")
            token = post(
                backend_settings.oidc_url,
                auth=HTTPBasicAuth(backend_settings.oidc_user, backend_settings.oidc_password),
                headers={"Content-Type": "application/x-www-form-urlencoded"},
                data="grant_type=client_credentials",
            )
            if token:
                if token.status_code > 210:
                    try:
                        token.raise_for_status()
                    except HTTPError as http_err:
                        self.log.warning("unable to authenticate", reason=str(http_err))
                        raise NsiException(GenericRmError, str(http_err)) from http_err
                else:
                    access_token = token.json()["access_token"]
        self.log.debug("workflow credentials", access_token=access_token, host=backend_settings.host)
        return access_token

    def _workflow_create(
        self, connection_id: UUID, src_port_id: str, src_vlan: int, dst_port_id: str, dst_vlan: int, bandwidth: int
    ) -> Any:
        self.log.info("start workflow create")
        access_token = self._retrieve_access_token()
        try:
            result = post(
                f"{backend_settings.host}/api/processes/{backend_settings.create_workflow_name}",
                headers={"Authorization": f"bearer {access_token}"},
                json=[
                    {"product": backend_settings.product_id},
                    {
                        "organisation": backend_settings.customer_id,
                        "service_ports": [
                            {
                                "subscription_id": src_port_id,
                                "vlan": str(src_vlan),
                            },
                            {"subscription_id": dst_port_id, "vlan": dst_vlan},
                        ],
                        "service_speed": bandwidth,
                        "speed_policer": True,
                        "remote_port_shutdown": False,
                    },
                ],
            )
        except ConnectionError as con_err:
            self.log.warning("call to orchestrator failed", reason=str(con_err))
            raise NsiException(GenericRmError, str(con_err)) from con_err
        if result.status_code > 210:
            try:
                result.raise_for_status()
            except HTTPError as http_err:
                self.log.warning("workflow failed", reason=str(http_err))
                raise NsiException(GenericRmError, str(http_err)) from http_err
        return result.json()

    def _workflow_terminate(self, subscription_id: str) -> Any:
        self.log.info("start workflow terminate")
        access_token = self._retrieve_access_token()
        try:
            result = post(
                f"{backend_settings.host}/api/processes/{backend_settings.terminate_workflow_name}",
                headers={
                    "Authorization": f"bearer {access_token}",
                    "Content-Type": "application/json",
                },
                json=[{"subscription_id": subscription_id}, {}],
            )
        except ConnectionError as con_err:
            self.log.warning("call to orchestrator failed", reason=str(con_err))
            raise NsiException(GenericRmError, str(con_err)) from con_err
        if result.status_code > 210:
            try:
                result.raise_for_status()
            except HTTPError as http_err:
                self.log.warning("workflow failed", reason=str(http_err))
                raise NsiException(GenericRmError, str(http_err)) from http_err
        return result.json()

    def _add_note(self, connection_id: UUID, subscription_id: str) -> None:
        self.log.info("start workflow modify note")
        access_token = self._retrieve_access_token()
        try:
            self.log.info("adding connection id to note of subscription")
            result = post(
                f"{backend_settings.host}/api/processes/modify_note",
                headers={
                    "Authorization": f"bearer {access_token}",
                    "Content-Type": "application/json",
                },
                json=[
                    {"subscription_id": subscription_id},
                    {"note": f"NSI connectionId {connection_id}"},
                ],
            )
        except ConnectionError as con_err:
            self.log.warning("call to orchestrator failed", reason=str(con_err))
            raise NsiException(GenericRmError, str(con_err)) from con_err
        if result.status_code > 210:
            try:
                result.raise_for_status()
            except HTTPError as http_err:
                self.log.warning("failed to add note to subscription", reason=str(http_err))
                raise NsiException(GenericRmError, str(http_err)) from http_err

    def _get_process_info(self, process_id: str) -> Any:
        access_token = self._retrieve_access_token()
        process = get(
            f"{backend_settings.host}/api/processes/{process_id}",
            headers={"Authorization": f"bearer {access_token}"},
        )
        self.log.debug("process status", process_status=process.json()["status"])
        return process.json()

    def _wait_for_completion(self, process_id: str) -> None:
        log = self.log.bind(process_id=process_id)
        sleep(1)
        while (info := self._get_process_info(process_id))["status"] == "running":
            log.info("waiting on workflow process to finish")
            sleep(3)
        log.info("workflow process finished")
        if info["status"] != "completed":
            log.warning("workflow process failed", reason=info["failed_reason"])
            raise NsiException(GenericRmError, info["failed_reason"]) from None

    def _get_subscription_id(self, process_id: str) -> str:
        access_token = self._retrieve_access_token()
        process = get(
            f"{backend_settings.host}/api/processes/{process_id}",
            headers={"Authorization": f"bearer {access_token}"},
        )
        self.log.debug("process status", process_status=process.json()["status"])
        return str(process.json()["current_state"]["subscription"]["subscription_id"])

    def _get_nsi_stp_subscriptions(self) -> Any:
        access_token = self._retrieve_access_token()
        nsi_stp_subscriptions = get(
            f"{backend_settings.host}/api/subscriptions/?filter=status,active,tag,NSISTP-NSISTPNL",
            headers={"Authorization": f"bearer {access_token}"},
        )
        if nsi_stp_subscriptions.status_code != 200:
            try:
                nsi_stp_subscriptions.raise_for_status()
            except HTTPError as http_err:
                self.log.warning("failed to fetch NSISTP subscriptions", reason=str(http_err))
                raise NsiException(GenericRmError, str(http_err)) from http_err
        return nsi_stp_subscriptions.json()

    def _get_topology(self) -> List[STP]:
        self.log.info("get topology from NRM")
        access_token = self._retrieve_access_token()
        ports: List[STP] = []
        for nsi_stp_sub in self._get_nsi_stp_subscriptions():
            nsi_stp_dm = get(
                f"{backend_settings.host}/api/subscriptions/domain-model/{nsi_stp_sub['subscription_id']}",
                headers={"Authorization": f"bearer {access_token}"},
            )
            if nsi_stp_dm.status_code != 200:
                try:
                    nsi_stp_dm.raise_for_status()
                except HTTPError as http_err:
                    self.log.warning(
                        "failed to fetch NSISTP domain model",
                        reason=str(http_err),
                        nsi_stp_subscription_id=nsi_stp_sub["subscription_id"],
                    )
                    raise NsiException(GenericRmError, str(http_err)) from http_err
            else:
                nsi_stp_dict = nsi_stp_dm.json()
                self.log.debug("DEBUG", nsi_stp_dm=nsi_stp_dict)
                ports.append(
                    STP(
                        topology=nsi_stp_dict["settings"]["topology"],
                        stp_id=nsi_stp_dict["settings"]["stp_id"],
                        port_id=nsi_stp_dict["settings"]["sap"]["port_subscription_id"],
                        vlans=nsi_stp_dict["settings"]["sap"]["vlanrange"],
                        description=nsi_stp_dict["settings"]["stp_description"],
                        is_alias_in=nsi_stp_dict["settings"]["is_alias_in"],
                        is_alias_out=nsi_stp_dict["settings"]["is_alias_out"],
                        bandwidth=1000000000,  # TODO return NSISTP bandwidth once implemented
                        enabled=nsi_stp_dict["settings"]["expose_in_topology"],
                    )
                )
        return ports

    def _get_nsi_stp_subscriptions(self) -> Any:
        access_token = self._retrieve_access_token()
        nsi_stp_subscriptions = get(
            f"{backend_settings.host}/api/subscriptions/?filter=status,active,tag,NSISTP-NSISTPNL",
            headers={"Authorization": f"bearer {access_token}"},
        )
        if nsi_stp_subscriptions.status_code != 200:
            try:
                nsi_stp_subscriptions.raise_for_status()
            except HTTPError as http_err:
                self.log.warning("failed to fetch NSISTP subscriptions", reason=str(http_err))
                raise NsiException(GenericRmError, str(http_err)) from http_err
        return nsi_stp_subscriptions.json()

    def _get_topology(self) -> List[STP]:
        self.log.info("get topology from NRM")
        access_token = self._retrieve_access_token()
        ports: List[STP] = []
        for nsi_stp_sub in self._get_nsi_stp_subscriptions():
            nsi_stp_dm = get(
                f"{backend_settings.host}/api/subscriptions/domain-model/{nsi_stp_sub['subscription_id']}",
                headers={"Authorization": f"bearer {access_token}"},
            )
            if nsi_stp_dm.status_code != 200:
                try:
                    nsi_stp_dm.raise_for_status()
                except HTTPError as http_err:
                    self.log.warning(
                        "failed to fetch NSISTP domain model",
                        reason=str(http_err),
                        nsi_stp_subscription_id=nsi_stp_sub["subscription_id"],
                    )
                    raise NsiException(GenericRmError, str(http_err)) from http_err
            else:
                nsi_stp_dict = nsi_stp_dm.json()
                self.log.debug("DEBUG", nsi_stp_dm=nsi_stp_dict)
                ports.append(
                    STP(
                        topology=nsi_stp_dict["settings"]["topology"],
                        stp_id=nsi_stp_dict["settings"]["stp_id"],
                        port_id=nsi_stp_dict["settings"]["sap"]["port_subscription_id"],
                        vlans=nsi_stp_dict["settings"]["sap"]["vlanrange"],
                        description=nsi_stp_dict["settings"]["stp_description"],
                        is_alias_in=nsi_stp_dict["settings"]["is_alias_in"],
                        is_alias_out=nsi_stp_dict["settings"]["is_alias_out"],
                        bandwidth=1000000000,  # TODO return NSISTP bandwidth once implemented
                        expose_in_topology=nsi_stp_dict["settings"]["expose_in_topology"],
                    )
                )
        return ports

    def activate(
        self,
        connection_id: UUID,
        bandwidth: int,
        src_port_id: str,
        src_vlan: int,
        dst_port_id: str,
        dst_vlan: int,
        circuit_id: str,
    ) -> str:
        """Activate resources in NRM."""
        self.log: BoundLogger = self.log.bind(primitive="activate", connection_id=str(connection_id))
        process = self._workflow_create(connection_id, src_port_id, src_vlan, dst_port_id, dst_vlan, bandwidth)
        self._wait_for_completion(process["id"])
        subscription_id = self._get_subscription_id(process["id"])
        self.log = self.log.bind(subscription_id=subscription_id)
        self._add_note(connection_id, subscription_id)
        return subscription_id

    def deactivate(
        self,
        connection_id: UUID,
        bandwidth: int,
        src_port_id: str,
        src_vlan: int,
        dst_port_id: str,
        dst_vlan: int,
        circuit_id: str,
    ) -> None:
        """Deactivate resources in NRM."""
<<<<<<< HEAD
        self.log = self.log.bind(primitive="deactivate", subscription_id=circuit_id, connection_id=str(connection_id))
        process = self._workflow_terminate(circuit_id)
=======
        process = self._workflow_terminate(connection_id, src_port_id, src_vlan, dst_port_id, dst_vlan, bandwidth)
>>>>>>> 52e1ea5d
        self._wait_for_completion(process["id"])

    def topology(self) -> List[STP]:
        """Get exposed topology from NRM."""
<<<<<<< HEAD
        self.log = self.log.bind(primitive="topology")
=======
>>>>>>> 52e1ea5d
        return self._get_topology()<|MERGE_RESOLUTION|>--- conflicted
+++ resolved
@@ -324,18 +324,11 @@
         circuit_id: str,
     ) -> None:
         """Deactivate resources in NRM."""
-<<<<<<< HEAD
         self.log = self.log.bind(primitive="deactivate", subscription_id=circuit_id, connection_id=str(connection_id))
         process = self._workflow_terminate(circuit_id)
-=======
-        process = self._workflow_terminate(connection_id, src_port_id, src_vlan, dst_port_id, dst_vlan, bandwidth)
->>>>>>> 52e1ea5d
         self._wait_for_completion(process["id"])
 
     def topology(self) -> List[STP]:
         """Get exposed topology from NRM."""
-<<<<<<< HEAD
         self.log = self.log.bind(primitive="topology")
-=======
->>>>>>> 52e1ea5d
         return self._get_topology()